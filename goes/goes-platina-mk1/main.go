--- conflicted
+++ resolved
@@ -93,11 +93,6 @@
 	return nil
 }
 
-<<<<<<< HEAD
-func (i *Info) String() string { return i.name }
-
-=======
->>>>>>> 65cb487d
 func (i *Info) Main(...string) error {
 	// Public machine name.
 	info.Publish("machine", "platina-mk1")
@@ -135,7 +130,7 @@
 	plat.DependsOn("pci-discovery")
 }
 
-func (p *Info) String() string                     { return p.name }
+func (i *Info) String() string                     { return i.name }
 func (*Info) Close() error                         { return nil }
 func (*Info) Set(key, value string) error          { return info.CantSet(key) }
 func (*Info) Del(key string) error                 { return info.CantDel(key) }
