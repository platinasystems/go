--- conflicted
+++ resolved
@@ -8,10 +8,7 @@
 	"github.com/platinasystems/go/vnet"
 
 	"errors"
-<<<<<<< HEAD
 	"fmt"
-=======
->>>>>>> c083dd09
 )
 
 // Dense index into fib vector.
@@ -47,21 +44,12 @@
 	return f.fibIndexForSi(si, true)
 }
 
-<<<<<<< HEAD
-var ErrInterfaceIsDown = errors.New("interface is down")
-
-func (m *Main) SetFibIndexForSi(si vnet.Si, fi FibIndex) (err error) {
-	f := &m.fibMain
-	if !si.IsAdminUp(m.v) {
-		err = ErrInterfaceIsDown
-=======
 var ErrInterfaceIsUp = errors.New("interface is up")
 
 func (m *Main) SetFibIndexForSi(si vnet.Si, fi FibIndex) (err error) {
 	f := &m.fibMain
 	if si.IsAdminUp(m.v) {
 		err = ErrInterfaceIsUp
->>>>>>> c083dd09
 		return
 	}
 	f.fibIndexBySi.Validate(uint(si))
